--- conflicted
+++ resolved
@@ -44,14 +44,7 @@
        - context: The context to affect.
        - style: The toolbar style to apply, by default ``RichTextKeyboardToolbarStyle/standard``.
        - leadingActions: The leading actions, by default `.undo`, `.redo` and `.copy`.
-<<<<<<< HEAD
-       - trailingActions: The trailing actions, by default `.decreaseIndent, .increaseIndent, .dismissKeyboard`.
-       - spacing: The stack item spacing, by default `15`.
-       - height: The toolbar height, by default `50`.
-       - style: The toolbar style to apply, by default ``RichTextKeyboardToolbarStyle/standard``.
-=======
        - trailingActions: The trailing actions, by default `.dismissKeyboard`.
->>>>>>> d3562ced
        - leadingButtons: The leading buttons to place after the leading actions.
        - trailingButtons: The trailing buttons to place after the trailing actions.
        - richTextFormatSheet: The rich text format sheet to use, given the default ``RichTextFormatSheet``.
@@ -60,14 +53,7 @@
         context: RichTextContext,
         style: RichTextKeyboardToolbarStyle = .standard,
         leadingActions: [RichTextAction] = [.undo, .redo, .copy],
-<<<<<<< HEAD
-        trailingActions: [RichTextAction] = [.decreaseIndent, .increaseIndent, .dismissKeyboard],
-        spacing: Double = 15,
-        height: Double = 50,
-        style: RichTextKeyboardToolbarStyle = .standard,
-=======
         trailingActions: [RichTextAction] = [.dismissKeyboard],
->>>>>>> d3562ced
         @ViewBuilder leadingButtons: @escaping () -> LeadingButtons,
         @ViewBuilder trailingButtons: @escaping () -> TrailingButtons,
         @ViewBuilder richTextFormatSheet: @escaping (RichTextFormatSheet) -> FormatSheet
